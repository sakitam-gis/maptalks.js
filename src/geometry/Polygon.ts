--- conflicted
+++ resolved
@@ -28,11 +28,7 @@
  *  ).addTo(layer);
  */
 
-<<<<<<< HEAD
-export type PolygonCoordinatesType = Array<Array<Coordinate>> | Array<Array<number>> | Array<Array<Array<number>>>;
-=======
 export type PolygonCoordinatesType = Array<Array<Coordinate>> | Array<Array<CoordinateArray>> | Array<Array<number>>;
->>>>>>> d4ccf5fa
 export type RingCoordinates = PathCoordinates;
 export type RingsCoordinates = PathsCoordinates;
 
