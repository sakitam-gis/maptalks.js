--- conflicted
+++ resolved
@@ -59,11 +59,6 @@
             c = y / metersPerDegree;
             c = (2 * Math.atan(Math.exp(c * rad)) - Math.PI / 2) / rad;
         }
-<<<<<<< HEAD
-        // return new Coordinate(wrap(x / metersPerDegree, -180, 180), wrap(c, -this.maxLatitude, this.maxLatitude));
-        // FIXME: sakitam-fdd - config wrap coordinates
-        return new Coordinate(x / metersPerDegree, c);
-=======
         const rx = wrap(x / metersPerDegree, -180, 180);
         const ry = wrap(c, -this.maxLatitude, this.maxLatitude);
         if (out) {
@@ -72,6 +67,8 @@
             return out;
         }
         return new Coordinate(rx, ry);
->>>>>>> 820adbb6
+        // return new Coordinate(wrap(x / metersPerDegree, -180, 180), wrap(c, -this.maxLatitude, this.maxLatitude));
+        // FIXME: sakitam-fdd - config wrap coordinates
+        // return new Coordinate(x / metersPerDegree, c);
     }
 }, WGS84Sphere);